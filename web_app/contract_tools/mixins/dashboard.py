"""
This module contains the dashboard mixin class.
"""

import logging
from typing import Dict
from decimal import Decimal


from web_app.contract_tools.constants import TokenParams, MULTIPLIER_POWER
from web_app.contract_tools.api_request import APIRequest
from web_app.contract_tools.blockchain_call import CLIENT

logger = logging.getLogger(__name__)


# example of ARGENT_X_POSITION_URL
# "https://cloud.argent-api.com/v1/tokens/defi/decomposition/{wallet_id}?chain=starknet"
ARGENT_X_POSITION_URL = "https://cloud.argent-api.com/v1/tokens/defi/"

# New constant for AVNU price endpoint
AVNU_PRICE_URL = "https://starknet.impulse.avnu.fi/v1/tokens/short"


class DashboardMixin:
    """
    Mixin class for dashboard related methods.
    """

    @classmethod
    async def get_current_prices(cls) -> Dict[str, Decimal]:
        """
        Fetch current token prices from AVNU API.
        :return: Returns dictionary mapping token symbols to their current prices as Decimal.
        """
        prices = {}
        try:
            response = await APIRequest(base_url=AVNU_PRICE_URL).fetch("")
            if not response:
                return prices

            for token_data in response:
                address = token_data.get("address")
                current_price = token_data.get("currentPrice")
                try:
                    if address and current_price is not None:
                        address_with_leading_zero = TokenParams.add_underlying_address(
                            address
                        )
                        symbol = TokenParams.get_token_symbol(address_with_leading_zero)
                        if symbol:
                            # Convert to Decimal for precise calculations
                            prices[symbol] = Decimal(str(current_price))
                except (AttributeError, TypeError, ValueError) as e:
                    logger.debug(f"Error parsing price for {address}: {str(e)}")

            return prices
        except Exception as e:
            logger.error(f"Error fetching current prices: {e}")
            return prices

    @classmethod
    async def get_wallet_balances(cls, holder_address: str) -> Dict[str, str]:
        """
        Get the wallet balances for the given holder address.
        :param holder_address: holder address
        :return: Returns the wallet balances for the given holder address.
        """
        wallet_balances = {}

        for token in TokenParams.tokens():
            try:
                balance = await CLIENT.get_balance(
                    token_addr=token.address,
                    holder_addr=holder_address,
                    decimals=token.decimals,
                )
                wallet_balances[token.name] = balance
            except Exception as e:  # handle if contract not found in wallet
                logger.info(
                    f"Failed to get balance for {token.address} due to an error: {e}"
                )

        return wallet_balances

    @classmethod
<<<<<<< HEAD
    async def get_zklend_position( # FIXME: Not used, only used in tests
            cls,
            contract_address: str,
            position: "Position"
    ) -> DashboardResponse:
        """
        Get the zkLend position for the given wallet ID.
        :param contract_address: contract address
        :param position: Position db model
        :return: zkLend position validated by Pydantic models
        """
        pass

    @classmethod
    def _get_products(cls, dapps: list) -> list[dict]:  # FIXME: Not used anymore
=======
    def _get_products(cls, dapps: list) -> list[dict]:
>>>>>>> 60e7dd05
        """
        Get the products from the dapps.
        :param dapps: List of dapps
        :return: List of positions
        """
        return [product for dapp in dapps for product in dapp.get("products", [])]

    @classmethod
    def _calculate_sum(
        cls, price: Decimal, amount: Decimal, multiplier: Decimal
    ) -> Decimal:
        """
        Calculate the sum.
        :param price: Price
        :param amount: Token amount
        :param multiplier: Position multiplier
        :return: calculated sum
        """
<<<<<<< HEAD
        current_prices = await cls.get_current_prices()
=======
>>>>>>> 60e7dd05
        try:
            return (
                price * amount * multiplier * (Decimal(100) / Decimal(MULTIPLIER_POWER))
            )
        except (TypeError, ValueError) as e:
            logger.error(f"Error calculating sum: {e}")
            return Decimal(0)

    @classmethod
    async def get_current_position_sum(cls, position: dict) -> Decimal:
        """
        Calculate the current position sum.
        :param position: Position data
        :return: current sum
        """
        current_prices = await cls.get_current_prices()
        price = current_prices.get(position.get("token_symbol"), Decimal(0))
        amount = Decimal(position.get("amount", 0) or 0)
        multiplier = Decimal(position.get("multiplier", 0) or 0)
        return cls._calculate_sum(price, amount, multiplier)

    @classmethod
    async def get_start_position_sum(
        cls, start_price: str, amount: str, multiplier: str
    ) -> Decimal:
        """
        Calculate the start position sum.
        :param start_price: Start price
        :param amount: Token amount
        :param multiplier: Multiplier
        :return: Decimal sum
        """
        return cls._calculate_sum(
            Decimal(start_price), Decimal(amount), Decimal(multiplier)
        )

    @classmethod
    async def get_position_balance(cls, amount: str, multiplier: str) -> Decimal:
        """
        Calculate the position balance.
        :param amount: Position amount
        :param multiplier: Position multiplier
        :return: Position balance
        """
        return (
            Decimal(amount)
            * Decimal(multiplier)
            * (Decimal(100) / Decimal(MULTIPLIER_POWER))
        )<|MERGE_RESOLUTION|>--- conflicted
+++ resolved
@@ -84,25 +84,7 @@
         return wallet_balances
 
     @classmethod
-<<<<<<< HEAD
-    async def get_zklend_position( # FIXME: Not used, only used in tests
-            cls,
-            contract_address: str,
-            position: "Position"
-    ) -> DashboardResponse:
-        """
-        Get the zkLend position for the given wallet ID.
-        :param contract_address: contract address
-        :param position: Position db model
-        :return: zkLend position validated by Pydantic models
-        """
-        pass
-
-    @classmethod
-    def _get_products(cls, dapps: list) -> list[dict]:  # FIXME: Not used anymore
-=======
     def _get_products(cls, dapps: list) -> list[dict]:
->>>>>>> 60e7dd05
         """
         Get the products from the dapps.
         :param dapps: List of dapps
@@ -121,10 +103,6 @@
         :param multiplier: Position multiplier
         :return: calculated sum
         """
-<<<<<<< HEAD
-        current_prices = await cls.get_current_prices()
-=======
->>>>>>> 60e7dd05
         try:
             return (
                 price * amount * multiplier * (Decimal(100) / Decimal(MULTIPLIER_POWER))
