from fastapi import APIRouter, Request, HTTPException

from web_app.api.serializers.transaction import (
    LoopLiquidityData,
    RepayTransactionDataResponse,
)
from web_app.api.serializers.position import PositionFormData
from web_app.contract_tools.constants import TokenParams
from web_app.contract_tools.mixins.deposit import DepositMixin
from web_app.db.crud import PositionDBConnector

router = APIRouter()  # Initialize the router
position_db_connector = PositionDBConnector()  # Initialize the PositionDBConnector


@router.post("/api/create-position", tags=["Position Operations"], response_model=LoopLiquidityData, summary="Create a new position", response_description="Returns the new position and transaction data.")
async def create_position_with_transaction_data(
    request: Request, form_data: PositionFormData
) -> LoopLiquidityData:
    """
    This endpoint creates a new user position.
    
    ### Parameters:
    - **wallet_id**: The wallet ID of the user.
    - **token_symbol**: The symbol of the token used for the position.
    - **amount**: The amount of the token being deposited.
    - **multiplier**: The multiplier applied to the user's position.
    
    ### Returns:
    The created position's details and transaction data.
    """

    
    # Create a new position in the database
    position = position_db_connector.create_position(
        form_data.wallet_id,
        form_data.token_symbol,
        form_data.amount,
        form_data.multiplier,
    )
    # Get the transaction data for the deposit
    deposit_data = await DepositMixin.get_transaction_data(
        form_data.token_symbol,
        form_data.amount,
        form_data.multiplier,
        form_data.wallet_id,
        TokenParams.USDC.address,
    )
    deposit_data["contract_address"] = (
        position_db_connector.get_contract_address_by_wallet_id(form_data.wallet_id)
    )
    deposit_data["position_id"] = str(position.id)
    return LoopLiquidityData(**deposit_data)


@router.get("/api/get-repay-data", tags=["Position Operations"], response_model=RepayTransactionDataResponse, summary="Get repay data", response_description="Returns the repay transaction data.")
async def get_repay_data(
    supply_token: str, wallet_id: str
) -> RepayTransactionDataResponse:
    """
<<<<<<< HEAD
    Obtain data for position closing.
    :param supply_token: Supply token address
    :param wallet_id: Wallet ID
    :return: Dict containing the repay transaction data
    :raises: HTTPException :return: Dict containing status code and detail
=======
    Get the necessary data to repay a loan and close a position.
    
    ### Parameters:
    - **supply_token**: Supply token address
    - **wallet_id**: User's wallet ID
    
    Returns:
    The repay transaction data.
>>>>>>> b5ace876
    """
    
    if not wallet_id:
        raise HTTPException(status_code=404, detail="Wallet not found")

    contract_address = position_db_connector.get_contract_address_by_wallet_id(
        wallet_id
    )
    position_id = position_db_connector.get_position_id_by_wallet_id(wallet_id)
    repay_data = await DepositMixin.get_repay_data(supply_token)
    repay_data["contract_address"] = contract_address
    repay_data["position_id"] = str(position_id)
    return repay_data


@router.get("/api/close-position", tags=["Position Operations"], response_model=str, summary="Close a position", response_description="Returns the position status")
async def close_position(position_id: str) -> str:
    """
<<<<<<< HEAD
    Close a position.
    :param position_id: contract address
    :return: str
    :raises: HTTPException :return: Dict containing status code and detail
    """
    if position_id is None or position_id == "undefined":
        raise HTTPException(status_code=404, detail="Position not Found")
=======
    This endpoint closes a user's position.
    
    ### Parameters:
    - **position_id**: Position ID
    
    ### Returns:
    The position status
    """
    
    if position_id is None or position_id == 'undefined':
        raise ValueError("Invalid position_id provided")
>>>>>>> b5ace876

    position_status = position_db_connector.close_position(position_id)
    return position_status


@router.get("/api/open-position", tags=["Position Operations"], response_model=str, summary="Open a position", response_description="Returns the positions status")
async def open_position(position_id: str) -> str:
    """
<<<<<<< HEAD
    Open a position.
    :param position_id: contract address
    :return: str
    :raises: HTTPException :return: Dict containing status code and detail
=======
    This endpoint opens a user's position.
    
    ### Parameters:
    - **position_id**: Position ID
    
    ### Returns:
    The position status
>>>>>>> b5ace876
    """
    
    if not position_id:
        raise HTTPException(status_code=404, detail="Position not found")

    position_status = position_db_connector.open_position(position_id)
    return position_status<|MERGE_RESOLUTION|>--- conflicted
+++ resolved
@@ -58,22 +58,11 @@
     supply_token: str, wallet_id: str
 ) -> RepayTransactionDataResponse:
     """
-<<<<<<< HEAD
     Obtain data for position closing.
     :param supply_token: Supply token address
     :param wallet_id: Wallet ID
     :return: Dict containing the repay transaction data
     :raises: HTTPException :return: Dict containing status code and detail
-=======
-    Get the necessary data to repay a loan and close a position.
-    
-    ### Parameters:
-    - **supply_token**: Supply token address
-    - **wallet_id**: User's wallet ID
-    
-    Returns:
-    The repay transaction data.
->>>>>>> b5ace876
     """
     
     if not wallet_id:
@@ -92,7 +81,6 @@
 @router.get("/api/close-position", tags=["Position Operations"], response_model=str, summary="Close a position", response_description="Returns the position status")
 async def close_position(position_id: str) -> str:
     """
-<<<<<<< HEAD
     Close a position.
     :param position_id: contract address
     :return: str
@@ -100,19 +88,6 @@
     """
     if position_id is None or position_id == "undefined":
         raise HTTPException(status_code=404, detail="Position not Found")
-=======
-    This endpoint closes a user's position.
-    
-    ### Parameters:
-    - **position_id**: Position ID
-    
-    ### Returns:
-    The position status
-    """
-    
-    if position_id is None or position_id == 'undefined':
-        raise ValueError("Invalid position_id provided")
->>>>>>> b5ace876
 
     position_status = position_db_connector.close_position(position_id)
     return position_status
@@ -121,20 +96,10 @@
 @router.get("/api/open-position", tags=["Position Operations"], response_model=str, summary="Open a position", response_description="Returns the positions status")
 async def open_position(position_id: str) -> str:
     """
-<<<<<<< HEAD
     Open a position.
     :param position_id: contract address
     :return: str
     :raises: HTTPException :return: Dict containing status code and detail
-=======
-    This endpoint opens a user's position.
-    
-    ### Parameters:
-    - **position_id**: Position ID
-    
-    ### Returns:
-    The position status
->>>>>>> b5ace876
     """
     
     if not position_id:
