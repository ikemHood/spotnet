"""
This module handles user-related API endpoints.
"""

from fastapi import APIRouter, Request, HTTPException
from web_app.db.crud import PositionDBConnector, UserDBConnector
from web_app.api.serializers.transaction import UpdateUserContractRequest
from web_app.api.serializers.user import (
    CheckUserResponse,
    UpdateUserContractResponse,
    GetUserContractAddressResponse,
    GetStatsResponse,
)

router = APIRouter()  # Initialize the router

user_db = UserDBConnector()

position_db = PositionDBConnector()


@router.get(
    "/api/get-user-contract",
    tags=["User Operations"],
    summary="Get user's contract status",
    response_description=(
        "Returns 0 if the user is None or if the contract is not deployed. "
        "Returns the transaction hash if the contract is deployed."
    ),
)
async def get_user_contract(wallet_id: str) -> str:
    """
    Get the contract status of a user.
    :param wallet_id: wallet id
    :return: int
    :raises: HTTPException :return: Dict containing status code and detail
    """
    user = user_db.get_user_by_wallet_id(wallet_id)
    if user is None:
        raise HTTPException(status_code=404, detail="User not found")
    elif not user.is_contract_deployed:
        raise HTTPException(status_code=404, detail="Contract not deployed")
    else:
        return user.contract_address


@router.get(
    "/api/check-user",
    tags=["User Operations"],
    summary="Check if user exists and contract status",
    response_model=CheckUserResponse,
    response_description="Returns whether the user's contract is deployed.",
)
async def check_user(wallet_id: str) -> CheckUserResponse:
    """
    This endpoint checks if the user exists, or adds the user to the database if they don't exist,
    and checks whether their contract is deployed.

    ### Parameters:
    - **wallet_id**: The wallet ID of the user.

    ### Returns:
    The contract deployment status
    """

    user = user_db.get_user_by_wallet_id(wallet_id)
    if user and not user.is_contract_deployed:
        return {"is_contract_deployed": False}
    elif not user:
        user_db.create_user(wallet_id)
        return {"is_contract_deployed": False}
    else:
        return {"is_contract_deployed": True}


@router.post(
    "/api/update-user-contract",
    tags=["User Operations"],
    summary="Update the user's contract",
    response_model=UpdateUserContractResponse,
    response_description="Returns if the contract is updated and deployed.",
)
async def update_user_contract(
    data: UpdateUserContractRequest,
) -> UpdateUserContractResponse:
    """
    This endpoint updates the user's contract.

    ### Parameters:
    - **wallet_id**: The wallet ID of the user.
    - **contract_address**: The contract address being deployed.

    ### Returns:
    The contract deployment status
    """

    user = user_db.get_user_by_wallet_id(data.wallet_id)
    if user:
        user_db.update_user_contract(user, data.contract_address)
        return {"is_contract_deployed": True}
    else:
        return {"is_contract_deployed": False}


@router.get(
    "/api/get-user-contract-address",
    tags=["User Operations"],
    summary="Get user's contract address",
    response_model=GetUserContractAddressResponse,
    response_description="Returns the contract address of the user or None if not deployed.",
)
async def get_user_contract_address(wallet_id: str) -> GetUserContractAddressResponse:
    """
    This endpoint retrieves the contract address of a user.

    ### Parameters:
    - **wallet_id**: User's wallet ID

    ### Returns:
    The contract address or None if it does not exists.
    """

    contract_address = user_db.get_contract_address_by_wallet_id(wallet_id)
    if contract_address:
        return {"contract_address": contract_address}
    else:
        return {"contract_address": None}


@router.get(
    "/api/get_stats",
    tags=["User Operations"],
    summary="Get total opened amounts and number of unique users",
    response_model=GetStatsResponse,
    response_description="Total amount for all open positions across all users & \
                              Number of unique users in the database.",
)
async def get_stats() -> GetStatsResponse: 
    """ 
    Retrieves the total amount for open positions converted to USDC 
    and the count of unique users. 
    
    ### Returns:
    - total_opened_amount: Sum of amounts for all open positions in USDC. 
    - unique_users: Total count of unique users. 
    """
    try:
        # Fetch open positions amounts by token
        token_amounts = position_db.get_total_amounts_for_open_positions()
        
        # Fetch current prices
        current_prices = await position_db.get_current_prices()
        
        # Convert all token amounts to USDC
        total_opened_amount = Decimal('0')
        for token, amount in token_amounts.items():
            # Skip if no price available for the token
            if token not in current_prices or 'USDC' not in current_prices:
                logger.warning(f"No price data available for {token}")
                continue
            
            # If the token is USDC, use it directly
            if token == 'USDC':
                total_opened_amount += amount
                continue
            
            # Convert other tokens to USDC
            # Price is typically in USDC per token
            usdc_price = current_prices[token]
            usdc_equivalent = amount * Decimal(usdc_price)
            total_opened_amount += usdc_equivalent
        
        unique_users = user_db.get_unique_users_count()
<<<<<<< HEAD
<<<<<<< HEAD
        return GetStatsResponse(total_opened_amount=total_opened_amount, unique_users=unique_users)
    
    except AttributeError as e:
        raise HTTPException(status_code=500, detail=f"AttributeError: {str(e)}")
    except TypeError as e:
        raise HTTPException(status_code=500, detail=f"TypeError: {str(e)}")
=======
        return GetStatsResponse(
            total_opened_amount=total_opened_amount, unique_users=unique_users
        )

    except AttributeError as e:
        raise HTTPException(status_code=500, detail=f"AttributeError: {str(e)}")
    except TypeError as e:
        raise HTTPException(status_code=500, detail=f"TypeError: {str(e)}")
>>>>>>> parent of b352638 (Merge pull request #159 from josephchimebuka/feat/TVL-amount-calculated)
=======
        
        return GetStatsResponse(
            total_opened_amount=total_opened_amount, 
            unique_users=unique_users
        )
    
    except Exception as e:
        logger.error(f"Error in get_stats: {e}")
        raise HTTPException(status_code=500, detail=f"Internal server error: {str(e)}")
>>>>>>> bab578d8
<|MERGE_RESOLUTION|>--- conflicted
+++ resolved
@@ -171,25 +171,6 @@
             total_opened_amount += usdc_equivalent
         
         unique_users = user_db.get_unique_users_count()
-<<<<<<< HEAD
-<<<<<<< HEAD
-        return GetStatsResponse(total_opened_amount=total_opened_amount, unique_users=unique_users)
-    
-    except AttributeError as e:
-        raise HTTPException(status_code=500, detail=f"AttributeError: {str(e)}")
-    except TypeError as e:
-        raise HTTPException(status_code=500, detail=f"TypeError: {str(e)}")
-=======
-        return GetStatsResponse(
-            total_opened_amount=total_opened_amount, unique_users=unique_users
-        )
-
-    except AttributeError as e:
-        raise HTTPException(status_code=500, detail=f"AttributeError: {str(e)}")
-    except TypeError as e:
-        raise HTTPException(status_code=500, detail=f"TypeError: {str(e)}")
->>>>>>> parent of b352638 (Merge pull request #159 from josephchimebuka/feat/TVL-amount-calculated)
-=======
         
         return GetStatsResponse(
             total_opened_amount=total_opened_amount, 
@@ -198,5 +179,4 @@
     
     except Exception as e:
         logger.error(f"Error in get_stats: {e}")
-        raise HTTPException(status_code=500, detail=f"Internal server error: {str(e)}")
->>>>>>> bab578d8
+        raise HTTPException(status_code=500, detail=f"Internal server error: {str(e)}")