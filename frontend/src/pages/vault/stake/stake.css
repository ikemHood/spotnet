--- conflicted
+++ resolved
@@ -393,15 +393,9 @@
   /* .stake-title {
     font-size: 14px;
     font-weight: 400;
-   
-  } */
-
-<<<<<<< HEAD
-  /* .main-card {
-    padding: 20px;
-=======
+  }
+
   .main-card {
->>>>>>> 417e3573
     gap: 26px;
     flex-direction: column;
     border-radius: 12px;
@@ -501,10 +495,6 @@
     margin-right: 11px;
     align-self: center;
     width: 85%;
-<<<<<<< HEAD
-  } */
-/* }  */
-=======
   }
 }
 
@@ -552,5 +542,4 @@
     width: 330px;
     margin:auto;
   }
-}
->>>>>>> 417e3573
+}