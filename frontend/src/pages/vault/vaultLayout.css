--- conflicted
+++ resolved
@@ -1,4 +1,3 @@
-<<<<<<< HEAD
 .layout {
   display: flex; 
   /* min-height: 100vh; */
@@ -10,9 +9,6 @@
 }
 
 /* .sidebar1 {
-=======
-.sidebar {
->>>>>>> 883c19b7
   width: 280px;
   background-color: #00000f;
   border-right: 1px solid #300734;
