@import url("https://fonts.googleapis.com/css2?family=Rethink+Sans:ital,wght@0,400..800;1,400..800&display=swap");

:root {
  --text-font: "Rethink Sans", sans-serif;
  --gradient: linear-gradient(73deg, #74d6fd 1.13%, #e01dee 103.45%);
  --secondary-color: #1a1c24;
  --blue-color: #74d6fd;
  --primary-color: #0b0c10;
  --black: #000;
  --primary: #fff;
  --secondary: #e7ecf0;
  --button-gradient: linear-gradient(55deg, #74d6fd 0%, #e01dee 100%);
  --button-gradient-hover: linear-gradient(55deg, #74d6fd 0%, #74d6fd 100%);
  --button-gradient-active: linear-gradient(55deg, #58c4ef 0%, #58c4ef 100%);
}

.form-container {
  margin-top: 4rem !important;
  margin-bottom: 12rem !important;
  min-height: 100vh;
  position: relative !important;
  width: 100%;
  display: flex;
  align-content: center !important;
  flex-direction: column;
  max-width: 1312px;
  padding-left: 12px;
  padding-right: 12px;
}

.form-card {
  width: 280px;
  height: 124px;
  background: linear-gradient(
      0deg,
      rgba(72, 143, 162, 0.03) 0%,
      rgba(72, 143, 162, 0.03) 100%
    ),
    linear-gradient(
      123deg,
      rgba(116, 214, 253, 0.5) 0.63%,
      rgba(11, 12, 16, 0.5) 100.03%
    );
  flex-direction: column;
  border-radius: 8px;
  border: 0.5px solid #74d6fd;
  box-shadow:
    0px 3.75px 3.75px 0px rgba(0, 0, 0, 0.15),
    3.75px 3.75px 9.375px 0px rgba(153, 234, 255, 0.25) inset;
  backdrop-filter: blur(21.09375px);
}

.form-card-text {
  font-size: 20px;
  margin-bottom: 8px;
  margin-top: 8px;
}

.form-wrapper {
  width: max-content;
  margin: 0 auto;
}

.form-title h1 {
  text-align: center;
}

.form-card__container {
  display: flex;
  margin-bottom: 50px;
  gap: 18px;
}

.form-card__container > * {
  color: white;
}

.form-card__container svg {
  width: 22px;
  height: 22px;
}

.form-card__container p {
  color: darkgray;
}

.token-card label {
  border: 1px solid var(--blue-color);
  border-radius: 8px;
  padding: 5px;
  width: 120px;
  display: flex;
  justify-content: center;
  align-items: center;
}

.token-card label:hover {
  background: var(--secondary-color);
}

.token-card:has(input[type="radio"]:checked) h5 {
    color: black;
}

.token-card:has(input[type="radio"]:checked) h5 svg path {
    fill: black;
}

/* .token-card:active {
    background: var(--blue-color);
    border-radius: 8px;
    color: var(--black);
} */

/* component:active {
    color: var(--black);
} */

.token-card label svg {
  fill: var(--black); /* Установите цвет иконки в черный */
}

.token-card label:active svg {
  fill: var(--blue-color); /* Добавьте эффект при наведении, если нужно */
}

.token-label {
  display: flex;
  flex-direction: column;
  gap: 5px;
}

.token-label input {
  background-color: transparent;
  border: 1px solid var(--blue-color);
  border-radius: 8px;
  padding: 10px;
}

<<<<<<< HEAD
.form-wrapper > * {
  color: white;
  margin-bottom: 10px;
=======
.token-label-component svg {
    fill: red;
}

.form-wrapper > *{
    color: white;
    margin-bottom: 10px;
>>>>>>> 9e9125ce
}

.token-card h5 {
  margin-top: 9px;
  font-size: 20px;
  color: white;
}

.token-card svg {
  width: 25px;
  height: 25px;
}

.form-token {
  display: flex;
  align-items: center;
  justify-content: space-between;
}

.multiplier-card {
  display: flex;
  align-items: center;
  justify-content: space-around;
  position: relative;
  gap: 10px;
}

.recommended {
  position: absolute;
  height: 15px;
}

<<<<<<< HEAD
.recommended p {
  background-color: var(--blue-color);
  width: 120px;
  height: 15px;
  text-align: center;
  font-size: 15px;
  font-size: 15px;
  border-radius: 5px 5px 0 0;
  display: flex;
  align-items: center;
  color: black;
  font-family: var(--text-font);
  justify-content: center;
}

.recommended-item {
  display: flex;
  align-items: flex-end !important;
  font-size: 28px !important;
}

.multiplier-item label {
  border: 1px solid var(--blue-color);
  width: 120px;
  height: 50px;
  border-radius: 8px;
  font-size: 24px;
  display: flex;
  justify-content: center;
}

.multiplier-item:not(.recommended-item) label {
  align-items: center;
=======
.recommended p{
    background-color: var(--blue-color);
    width: 120px;
    height: 15px;
    text-align: center;
    font-weight: bold;
    font-size: 11px;
    border-radius: 5px 5px 0 0;
    display: flex;
    align-items: center;
    color: black;
    font-family: var(--text-font);
    justify-content: center;
}

.recommended-item {
    display: flex;
    align-items: flex-end !important;
    font-size: 20px;

}

.multiplier-item label{
    border: 1px solid var(--blue-color);
    width: 120px;
    height: 50px;
    border-radius: 8px;
    font-size: 24px;
    display: flex;
    justify-content: center;
}

.multiplier-item:not(.recommended-item) label {
    align-items: center;
    font-size: 21px;
>>>>>>> 9e9125ce
}

input[type="radio"] {
  display: none;
  padding: 10px;
  border: 1px solid #ccc;
  border-radius: 4px;
  width: 100%;
  box-sizing: border-box;
}

.token-card input[type="radio"]:checked + label {
  background-color: var(--blue-color);
}

.multiplier-item input[type="radio"]:checked + label {
<<<<<<< HEAD
  border-color: var(--blue-color);
  box-shadow: 0 4px 8px var(--blue-color);
=======
    border-color: var(--blue-color);
    box-shadow: 0 4px 20px var(--blue-color);
>>>>>>> 9e9125ce
}

input[type="number"]::-webkit-outer-spin-button,
input[type="number"]::-webkit-inner-spin-button {
  -webkit-appearance: none;
  margin: 0;
}

input[type="number"] {
  -moz-appearance: textfield;
  color: var(--primary);
}

.error-message {
  padding: 10px;
  border-radius: 5px;
  background-color: red;
  font-size: 15px;
  margin-bottom: 5px;
}

input[type="number"].error {
  border-color: red;
  background-color: #ffe6e6;
  color: var(--black);
}

.form-gradient:nth-child(1) {
  position: absolute;
  top: 250px;
  left: -40px;
  width: 232px;
  height: 208px;
  flex-shrink: 0;
  border-radius: 2000px;
  background: var(
    --gradient,
    linear-gradient(73deg, #74d6fd 1.13%, #e01dee 103.45%)
  );
  filter: blur(80px);
}

.form-gradient:nth-child(2) {
  position: absolute;
  right: -50px;
  bottom: -200px;
  width: 232px;
  height: 208px;
  flex-shrink: 0;
  border-radius: 2000px;
  background: var(
    --gradient,
    linear-gradient(73deg, #74d6fd 1.13%, #e01dee 103.45%)
  );
  filter: blur(80px);
}

.form-button {
  width: 100%;
  border: none;
  height: 55px;
  background: var(--button-gradient);
  border-radius: 8px;
  font-size: 20px;
  margin-top: 20px;
  font-family: var(--text-font);
  font-weight: 700;
  transition: background 1.3s ease;
}

.form-button:hover {
  background: var(--button-gradient-hover);
}

.form-button:active {
  background: var(--button-gradient-active);
}

@media (min-width: 1800px) {
<<<<<<< HEAD
  .form-card {
    width: 400px;
  }

  .form-token label,
  .multiplier-card label {
    width: 150px;
    height: 60px;
  }

  input[type="number"] {
    height: 60px;
  }

  .recommended p {
    width: 150px;
    height: 22px;
    font-size: 15px;
  }
=======
    .form-card{
        width: 400px;
    }

    .form-token label, .multiplier-card label{
        width: 150px;
        height: 60px;
    }

    input[type='number']{
        height: 60px;
    }

    .recommended p {
        width: 150px;
        height: 22px;
        font-size: 15px;
    }
}

.forms-gradient .card-gradient:nth-child(1){
    position: absolute;
    top: 240px;
    left: -156px;
    width: 232px;
    height: 208px;
    flex-shrink: 0;
    border-radius: 2000px;
    background: var(--gradient, linear-gradient(73deg, #74D6FD 1.13%, #E01DEE 103.45%));
    filter: blur(111px);
}

.forms-gradient .card-gradient:nth-child(2){
    position: absolute;
    right: -70px;
    bottom: -55px;
    width: 232px;
    height: 208px;
    flex-shrink: 0;
    border-radius: 2000px;
    background: var(--gradient, linear-gradient(73deg, #74D6FD 1.13%, #E01DEE 103.45%));
    /* Blur */
    filter: blur(123px);
}

.form-alert{
    display: flex;
    align-items: center;
}

.form-alert-hex{
    margin-left: auto;
}

.balance-container{
    display: flex;
    margin-bottom: 60px;
    justify-content: space-between;
}

.balance-item{
    display: flex;
    flex-direction: column;
    background-color: #74D6FD80;
    height: 129px;
    width: 300px;
    align-items: center;
    border-radius: 8px;
    border: 0.5px solid #4e7787;
    justify-content: center;
    background: linear-gradient(150deg, #74D6FD80 1.13%, #0B0C1080 103.45%);
    margin-right: 20px;
    box-shadow: 3.75px 3.75px 9.38px 0px #99EAFF40 inset;
}

.balance-item label:nth-child(1){
    font-size: 20px;
    color: var(--secondary);
    letter-spacing: 0.5px;
}

.balance-item label:nth-child(2){
    font-size: 32px;
    color: var(--secondary);
}

.balance-title{
    display: flex;
    align-items: center;
}

.balance-title svg{
    margin-right: 5px;
    height: 25px;
    width: 24px ;
>>>>>>> 9e9125ce
}<|MERGE_RESOLUTION|>--- conflicted
+++ resolved
@@ -137,11 +137,6 @@
   padding: 10px;
 }
 
-<<<<<<< HEAD
-.form-wrapper > * {
-  color: white;
-  margin-bottom: 10px;
-=======
 .token-label-component svg {
     fill: red;
 }
@@ -149,7 +144,6 @@
 .form-wrapper > *{
     color: white;
     margin-bottom: 10px;
->>>>>>> 9e9125ce
 }
 
 .token-card h5 {
@@ -182,41 +176,6 @@
   height: 15px;
 }
 
-<<<<<<< HEAD
-.recommended p {
-  background-color: var(--blue-color);
-  width: 120px;
-  height: 15px;
-  text-align: center;
-  font-size: 15px;
-  font-size: 15px;
-  border-radius: 5px 5px 0 0;
-  display: flex;
-  align-items: center;
-  color: black;
-  font-family: var(--text-font);
-  justify-content: center;
-}
-
-.recommended-item {
-  display: flex;
-  align-items: flex-end !important;
-  font-size: 28px !important;
-}
-
-.multiplier-item label {
-  border: 1px solid var(--blue-color);
-  width: 120px;
-  height: 50px;
-  border-radius: 8px;
-  font-size: 24px;
-  display: flex;
-  justify-content: center;
-}
-
-.multiplier-item:not(.recommended-item) label {
-  align-items: center;
-=======
 .recommended p{
     background-color: var(--blue-color);
     width: 120px;
@@ -252,7 +211,6 @@
 .multiplier-item:not(.recommended-item) label {
     align-items: center;
     font-size: 21px;
->>>>>>> 9e9125ce
 }
 
 input[type="radio"] {
@@ -269,13 +227,8 @@
 }
 
 .multiplier-item input[type="radio"]:checked + label {
-<<<<<<< HEAD
-  border-color: var(--blue-color);
-  box-shadow: 0 4px 8px var(--blue-color);
-=======
     border-color: var(--blue-color);
     box-shadow: 0 4px 20px var(--blue-color);
->>>>>>> 9e9125ce
 }
 
 input[type="number"]::-webkit-outer-spin-button,
@@ -355,27 +308,6 @@
 }
 
 @media (min-width: 1800px) {
-<<<<<<< HEAD
-  .form-card {
-    width: 400px;
-  }
-
-  .form-token label,
-  .multiplier-card label {
-    width: 150px;
-    height: 60px;
-  }
-
-  input[type="number"] {
-    height: 60px;
-  }
-
-  .recommended p {
-    width: 150px;
-    height: 22px;
-    font-size: 15px;
-  }
-=======
     .form-card{
         width: 400px;
     }
@@ -471,5 +403,4 @@
     margin-right: 5px;
     height: 25px;
     width: 24px ;
->>>>>>> 9e9125ce
 }