@import url('https://fonts.googleapis.com/css2?family=Rethink+Sans:ital,wght@0,400..800;1,400..800&display=swap');
:root{
    --text-font:'Rethink Sans',sans-serif;
    --gradient: linear-gradient(73deg, #74D6FD 1.13%, #E01DEE 103.45%);
    --primary: #fff;
    --secondary-color:#1A1C24;
<<<<<<< HEAD
    --blue-color:#74D6FD;
    --black: #000;
    --primary: #fff;
    --button-gradient: linear-gradient(55deg, #74d6fd 0%, #e01dee 100%);
    --button-gradient-hover: linear-gradient(55deg, #74d6fd 0%, #74d6fd 100%);
    --button-gradient-active: linear-gradient(55deg, #58c4ef 0%, #58c4ef 100%);
=======
    --brand:#74D6FD;
    --secondary: #E7ECF0;
>>>>>>> 5ef45854
}

body{
    overflow-x: hidden;
}

*{
    margin: 0;
    padding: 0;
    box-sizing: border-box;
}

a{
    text-decoration: none;
}

li{
    list-style-type: none;
}

nav {
    height: 80px;
    display: flex;
    align-items: center;
    width: 100vw;
    justify-content: center;
    background-color: var(--secondary-color);
}

.list-items {
    display: flex;
    align-items: center;
    justify-content: center;
    background-color: transparent;
    width: 97%;
    height: 100px;
    position: relative;
}

.logo {
    position: absolute;
    left: 10px;
}

.nav-items {
    display: flex;
    gap: 2.5em;
    justify-content: center;
}

.wallet-section {
    position: absolute;
    right: 10px;
}

.nav-items a {
    position: relative;
<<<<<<< HEAD
    color: var(--primary);
=======
    color: var(--secondary);
>>>>>>> 5ef45854
    font-family:var(--text-font);
    font-size: 20px;
}

.nav-items a:hover{
    color: var(--brand);
}

.gradient-button{
    border-radius: 8px;
    height: 52px;
    width: 190px;
    font-size: 20px;
    font-family: var(--text-font);
<<<<<<< HEAD
    color: var(--black);
=======
    border: 1px solid var(--brand);
    color: var(--primary);
>>>>>>> 5ef45854
    font-weight: 700;
    background: var(--button-gradient);
    line-height: 100%;
} 

.gradient-button:hover {
    background: var(--button-gradient-hover);
}

.gradient-button:active {
    background: var(--button-gradient-active);
}

.gradient-button:disabled {
    background: var(--button-gradient);
    color: var(--primary);
    opacity: 0.6;
    cursor: not-allowed;
}

.wallet-container{
    display: flex;
    gap: 10px;
}

.wallet-id{
    background: var(--gradient);
    border-radius: 8px;
    height: 52px;
    width: 190px;
    font-size: 20px;
    font-family: var(--text-font);
    font-weight: 700;
    display: flex;
    align-items: center;
    justify-content: center;
}<|MERGE_RESOLUTION|>--- conflicted
+++ resolved
@@ -4,17 +4,13 @@
     --gradient: linear-gradient(73deg, #74D6FD 1.13%, #E01DEE 103.45%);
     --primary: #fff;
     --secondary-color:#1A1C24;
-<<<<<<< HEAD
-    --blue-color:#74D6FD;
     --black: #000;
     --primary: #fff;
     --button-gradient: linear-gradient(55deg, #74d6fd 0%, #e01dee 100%);
     --button-gradient-hover: linear-gradient(55deg, #74d6fd 0%, #74d6fd 100%);
     --button-gradient-active: linear-gradient(55deg, #58c4ef 0%, #58c4ef 100%);
-=======
     --brand:#74D6FD;
     --secondary: #E7ECF0;
->>>>>>> 5ef45854
 }
 
 body{
@@ -72,11 +68,7 @@
 
 .nav-items a {
     position: relative;
-<<<<<<< HEAD
-    color: var(--primary);
-=======
     color: var(--secondary);
->>>>>>> 5ef45854
     font-family:var(--text-font);
     font-size: 20px;
 }
@@ -91,12 +83,7 @@
     width: 190px;
     font-size: 20px;
     font-family: var(--text-font);
-<<<<<<< HEAD
     color: var(--black);
-=======
-    border: 1px solid var(--brand);
-    color: var(--primary);
->>>>>>> 5ef45854
     font-weight: 700;
     background: var(--button-gradient);
     line-height: 100%;
