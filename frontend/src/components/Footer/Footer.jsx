import React from 'react';
import { Link } from 'react-router-dom';
import { ReactComponent as Logo } from 'assets/images/logo.svg';
import { ReactComponent as TwitterIcon } from 'assets/icons/twitter.svg';
import { ReactComponent as TelegramIcon } from 'assets/icons/telegram.svg';
import { ReactComponent as DiscordIcon } from 'assets/icons/discord.svg';
import './footer.css';

const SocialCard = ({ href, Icon, name }) => (
  <div className="social-card">
    <a
      href={href}
      target="_blank"
      rel="noopener noreferrer"
      aria-label={`Visit our ${name} page`}
    >
      <Icon />
      <p>{name}</p>
    </a>
  </div>
);

function Footer() {
  const socialLinks = [
    {
      name: 'Twitter',
      icon: TwitterIcon,
      href: 'https://x.com'
    },
    {
      name: 'Discord',
      icon: DiscordIcon,
      href: 'https://discord.com'
    },
    {
      name: 'Telegram',
      icon: TelegramIcon,
      href: 'https://t.me/djeck_vorobey1'
    }
  ];

  return (
<<<<<<< HEAD
    <footer className="footer-container p-3 mt-auto">
      <div className="container">
          <Link to="/">
            <Logo/>
=======
    <footer className='footer-container'>
      <div className='footer-content'>
        <div className='footer-logo'>
          <Link to='/' aria-label='Go to homepage'>
            <Logo />
>>>>>>> bab578d8
          </Link>
        <div>
          <h2 className='follow-us-text'>Follow us on</h2>
          <div className='footer-social-cards'>
            {socialLinks.map((social) => (
              <SocialCard
                key={social.name}
                href={social.href}
                Icon={social.icon}
                name={social.name}
              />
            ))}
          </div>
        </div>
      </div>
      <div className="line-text-container">
        <div className="footer-line" aria-hidden="true" />
        <div className="footer-text">©{new Date().getFullYear()}. Spotnet All Rights Reserved.</div>
      </div>
    </footer>
  );
}

export default Footer;<|MERGE_RESOLUTION|>--- conflicted
+++ resolved
@@ -40,18 +40,15 @@
   ];
 
   return (
-<<<<<<< HEAD
     <footer className="footer-container p-3 mt-auto">
       <div className="container">
           <Link to="/">
             <Logo/>
-=======
     <footer className='footer-container'>
       <div className='footer-content'>
         <div className='footer-logo'>
           <Link to='/' aria-label='Go to homepage'>
             <Logo />
->>>>>>> bab578d8
           </Link>
         <div>
           <h2 className='follow-us-text'>Follow us on</h2>
